--- conflicted
+++ resolved
@@ -86,12 +86,7 @@
         if os.path.isdir(path_to_dir):
             self.dir_path = path_to_dir
         else:
-<<<<<<< HEAD
-            print('ERROR: the supplied dir: ', path_to_dir, ' is not a valid directory')
-            return False
-=======
             sys.exit('ERROR: the supplied dir: ', path_to_dir, ' is not a valid directory')
->>>>>>> a0139c7b
         
         # if asked to include current images in dir,
         # get list of files and for each file, create full path
